import asyncio
import pickle
from contextlib import asynccontextmanager
import pickle
import time
from uuid import uuid4

import uvicorn
from fastapi import FastAPI, Form, HTTPException, Path, Request, Response, UploadFile
from openai.pagination import SyncPage
from openai.types.batch import Batch
from openai.types.file_deleted import FileDeleted
from openai.types.file_object import FileObject
from openai.types.model import Model

from tokasaurus.common_types import (
    Engine,
    ServerConfig,
    TimedBarrier,
)
from tokasaurus.server.types import (
    BatchCompletionsRequest,
    BatchCreationRequest,
    BatchFileLine,
    ChatCompletionRequest,
    CompletionsRequest,
    FileEntry,
    SubmittedBatch,
    SubmittedBatchItem,
<<<<<<< HEAD
    CartridgeCompletionsRequest,
    CartridgeChatCompletionRequest,
    BatchCartridgeChatCompletionsRequest,
=======
    SynchronousBatchCompletionsRequest,
>>>>>>> 72689052
    nowstamp,
)
from tokasaurus.server.utils import (
    ServerState,
    generate_output,
    handle_batch,
    make_batch_status,
    process_chat_completions_output,
    process_completions_output,
    process_cartridge_chat_completions_output,
    process_request,
    receive_from_manager_loop,
    submit_request,
    with_cancellation,
)
from tokasaurus.utils import setup_logging


@asynccontextmanager
async def lifespan(app: FastAPI):
    state_bundle: ServerState = app.state.state_bundle

    task = asyncio.create_task(receive_from_manager_loop(state_bundle))

    yield

    task.cancel()


app = FastAPI(lifespan=lifespan)


@app.get("/ping")
async def ping():
    return {"message": "pong"}


@app.post("/v1/completions")
@with_cancellation
async def oai_completions(request: CompletionsRequest, raw_request: Request):
    state: ServerState = app.state.state_bundle
    req, out = await generate_output(state, request)
    return process_completions_output(state, request, req, out)


@app.post("/v1/chat/completions")
@with_cancellation
async def oai_chat_completions(request: ChatCompletionRequest, raw_request: Request):
    state: ServerState = app.state.state_bundle
    req, out = await generate_output(state, request)
    return process_chat_completions_output(state, request, req, out)



@app.post("/v1/files", response_model=FileObject)
async def upload_file(
    file: UploadFile,
    purpose: str = Form(...),
) -> FileObject:
    state: ServerState = app.state.state_bundle

    content = await file.read()
    state.logger.debug(f"Received file: {file.filename}, size: {len(content)} bytes")

    # Create a file object response
    file_object = FileObject(
        id=str(uuid4()),
        bytes=len(content),
        created_at=nowstamp(),
        filename=file.filename,
        purpose=purpose,
        object="file",
        status="uploaded",
    )

    state.fid_to_file[file_object.id] = FileEntry(
        content=content,
        details=file_object,
    )

    return file_object


@app.get("/v1/files/{file_id}/content")
async def retrieve_file_content(
    file_id: str = Path(..., description="The ID of the file to retrieve"),
):
    state: ServerState = app.state.state_bundle

    if file_id not in state.fid_to_file:
        raise HTTPException(status_code=404, detail=f"File not found: {file_id}")

    content = state.fid_to_file[file_id].content

    return Response(content=content, media_type="application/octet-stream")


@app.delete("/v1/files/{file_id}")
async def delete_file(
    file_id: str = Path(..., description="The ID of the file to delete"),
):
    state: ServerState = app.state.state_bundle

    if file_id not in state.fid_to_file:
        raise HTTPException(status_code=404, detail=f"File not found: {file_id}")

    del state.fid_to_file[file_id]

    return FileDeleted(id=file_id, deleted=True, object="file")


@app.post("/v1/batches", response_model=Batch)
async def create_batch(request: BatchCreationRequest):
    state: ServerState = app.state.state_bundle

    # Create a new batch ID
    batch_id = str(uuid4())

    fid = request.input_file_id
    if (file_entry := state.fid_to_file.get(fid)) is None:
        raise HTTPException(status_code=404, detail=f"File not found: {fid}")

    if file_entry.details.purpose != "batch":
        raise HTTPException(
            status_code=400,
            detail=f"File {fid} has purpose {file_entry.details.purpose}, not 'batch'",
        )

    # parse the file contents as JSONL
    file_content = file_entry.content.decode("utf-8")
    lines = file_content.splitlines()

    match request.endpoint:
        case "/v1/completions":
            request_type = CompletionsRequest
        case "/v1/chat/completions":
            request_type = ChatCompletionRequest
        case "/v1/cartridge/completions":
            request_type = CartridgeCompletionsRequest
        case "/v1/cartridge/chat/completions":
            request_type = CartridgeChatCompletionRequest
        case _:
            raise HTTPException(
                status_code=400, detail=f"Unsupported endpoint: {request.endpoint}"
            )

    parsed_lines = []
    for i, line in enumerate(lines):
        try:
            parsed = BatchFileLine.model_validate_json(line)
            assert parsed.url == request.endpoint, (
                f"Mismatch between line url of '{parsed.url}' and endpoint of "
                f"'{request.endpoint}'"
            )
            parsed_body = request_type.model_validate(parsed.body)
            parsed_lines.append((parsed, parsed_body))
        except Exception as e:
            raise HTTPException(
                status_code=400,
                detail=f"Line {i} did not parse: {e}",
            )

    batch_items = []
    for parsed, parsed_body in parsed_lines:
        req = process_request(state, parsed_body)
        submitted = submit_request(state, req)
        batch_item = SubmittedBatchItem(
            line=parsed, user_req=parsed_body, submitted_req=submitted
        )
        batch_items.append(batch_item)

    handler_task = asyncio.create_task(handle_batch(state, batch_id))

    batch = SubmittedBatch(
        id=batch_id,
        creation_request=request,
        items=batch_items,
        task=handler_task,
    )
    state.bid_to_batch[batch_id] = batch

    return make_batch_status(batch)


@app.get("/v1/batches/{batch_id}")
async def retrieve_batch(
    batch_id: str = Path(..., description="The ID of the batch to retrieve"),
):
    state: ServerState = app.state.state_bundle

    if (batch := state.bid_to_batch.get(batch_id)) is None:
        raise HTTPException(status_code=404, detail=f"Batch not found: {batch_id}")

    return make_batch_status(batch)


@app.get("/v1/models")
async def list_models():
    state: ServerState = app.state.state_bundle

    return SyncPage(
        object="list",
        data=[
            Model(
                id=state.config.model,
                created=nowstamp(),
                object="model",
                owned_by="tokasaurus",
            ),
        ],
    )

### ------------------------------------------------------------
### BEGIN NON-OAI ENDPOINTS
### ------------------------------------------------------------

@app.post("/batch/chat/completions")
@with_cancellation
async def synchronous_batch_completions(request: BatchCompletionsRequest, raw_request: Request):
    state: ServerState = app.state.state_bundle
    t0 = time.time()
    async def generate_and_process(req: ChatCompletionRequest):
        internal_req, output = await generate_output(state, req)
        return process_chat_completions_output(state, req, internal_req, output)
    
    # Create tasks for each request
    tasks = [asyncio.create_task(generate_and_process(req)) for req in request.requests]
    
    # Wait for all tasks to complete and collect results in order
    results = await asyncio.gather(*tasks)
    t1 = time.time()
    print(f"synchronous_batch_completions took {t1 - t0} seconds")

    # return {"completions": results}

    pickled_content = pickle.dumps(results)
    return Response(
        content=pickled_content, media_type="application/octet-stream"
    )
    
    # return {"completions": pickle.dumps(results)}


@app.post("/v1/cartridge/completions")
@with_cancellation
async def cartridge_completions(request: CartridgeCompletionsRequest, raw_request: Request):
    state: ServerState = app.state.state_bundle
    req, out = await generate_output(state, request)
    return process_completions_output(state, request, req, out)


@app.post("/v1/cartridge/chat/completions")
@with_cancellation
async def cartridge_chat_completions(request: CartridgeChatCompletionRequest, raw_request: Request):
    state: ServerState = app.state.state_bundle
    req, out = await generate_output(state, request)
    return process_cartridge_chat_completions_output(state, request, req, out)


@app.post("/batch/cartridge/chat/completions")
@with_cancellation
async def cartridge_synchronous_chat_completions(request: BatchCartridgeChatCompletionsRequest, raw_request: Request):
    state: ServerState = app.state.state_bundle
    t0 = time.time()
    async def generate_and_process(req: CartridgeChatCompletionRequest):
        internal_req, output = await generate_output(state, req)
        return process_cartridge_chat_completions_output(state, req, internal_req, output)
    
    # Create tasks for each request
    tasks = [asyncio.create_task(generate_and_process(req)) for req in request.requests]
    
    # Wait for all tasks to complete and collect results in order
    results = await asyncio.gather(*tasks)
    t1 = time.time()
    print(f"synchronous_batch_completions took {t1 - t0} seconds")

    # return {"completions": results}

    pickled_content = pickle.dumps(results)
    return Response(
        content=pickled_content, media_type="application/octet-stream"
    )








### ------------------------------------------------------------
### END NON-OAI ENDPOINTS
### ------------------------------------------------------------




### ------------------------------------------------------------
### BEGIN NON-OAI ENDPOINTS
### ------------------------------------------------------------


@app.post("/custom/synchronous-batch-completions")
@with_cancellation
async def synchronous_batch_completions(
    request: SynchronousBatchCompletionsRequest, raw_request: Request
):
    state: ServerState = app.state.state_bundle

    async def generate_and_process(req: ChatCompletionRequest):
        internal_req, output = await generate_output(state, req)
        return process_chat_completions_output(state, req, internal_req, output)

    # Create tasks for each request
    tasks = [asyncio.create_task(generate_and_process(req)) for req in request.requests]

    # Wait for all tasks to complete and collect results in order
    results = await asyncio.gather(*tasks)

    pickled_content = pickle.dumps(results)
    return Response(content=pickled_content, media_type="application/octet-stream")


### ------------------------------------------------------------
### END NON-OAI ENDPOINTS
### ------------------------------------------------------------


def start_server(
    config: ServerConfig,
    engines: list[Engine],
    process_name: str,
    barrier: TimedBarrier,
):
    setup_logging(config)

    state = ServerState(
        config=config,
        engines=engines,
        process_name=process_name,
    )
    state.logger.info("Starting web server")
    app.state.state_bundle = state

    barrier.wait()
    uvicorn.run(
        app,
        host="0.0.0.0",
        port=config.port,
        log_level=config.uvicorn_log_level,
    )<|MERGE_RESOLUTION|>--- conflicted
+++ resolved
@@ -27,13 +27,10 @@
     FileEntry,
     SubmittedBatch,
     SubmittedBatchItem,
-<<<<<<< HEAD
     CartridgeCompletionsRequest,
     CartridgeChatCompletionRequest,
     BatchCartridgeChatCompletionsRequest,
-=======
     SynchronousBatchCompletionsRequest,
->>>>>>> 72689052
     nowstamp,
 )
 from tokasaurus.server.utils import (
@@ -250,31 +247,27 @@
 ### BEGIN NON-OAI ENDPOINTS
 ### ------------------------------------------------------------
 
-@app.post("/batch/chat/completions")
-@with_cancellation
-async def synchronous_batch_completions(request: BatchCompletionsRequest, raw_request: Request):
-    state: ServerState = app.state.state_bundle
-    t0 = time.time()
+@app.post("/custom/synchronous-batch-completions")
+@with_cancellation
+async def synchronous_batch_completions(
+    request: SynchronousBatchCompletionsRequest, raw_request: Request
+):
+    state: ServerState = app.state.state_bundle
+
     async def generate_and_process(req: ChatCompletionRequest):
         internal_req, output = await generate_output(state, req)
         return process_chat_completions_output(state, req, internal_req, output)
-    
+
     # Create tasks for each request
     tasks = [asyncio.create_task(generate_and_process(req)) for req in request.requests]
-    
+
     # Wait for all tasks to complete and collect results in order
     results = await asyncio.gather(*tasks)
-    t1 = time.time()
-    print(f"synchronous_batch_completions took {t1 - t0} seconds")
-
-    # return {"completions": results}
 
     pickled_content = pickle.dumps(results)
-    return Response(
-        content=pickled_content, media_type="application/octet-stream"
-    )
-    
-    # return {"completions": pickle.dumps(results)}
+    return Response(content=pickled_content, media_type="application/octet-stream")
+
+
 
 
 @app.post("/v1/cartridge/completions")
@@ -317,49 +310,10 @@
         content=pickled_content, media_type="application/octet-stream"
     )
 
-
-
-
-
-
-
-
 ### ------------------------------------------------------------
 ### END NON-OAI ENDPOINTS
 ### ------------------------------------------------------------
 
-
-
-
-### ------------------------------------------------------------
-### BEGIN NON-OAI ENDPOINTS
-### ------------------------------------------------------------
-
-
-@app.post("/custom/synchronous-batch-completions")
-@with_cancellation
-async def synchronous_batch_completions(
-    request: SynchronousBatchCompletionsRequest, raw_request: Request
-):
-    state: ServerState = app.state.state_bundle
-
-    async def generate_and_process(req: ChatCompletionRequest):
-        internal_req, output = await generate_output(state, req)
-        return process_chat_completions_output(state, req, internal_req, output)
-
-    # Create tasks for each request
-    tasks = [asyncio.create_task(generate_and_process(req)) for req in request.requests]
-
-    # Wait for all tasks to complete and collect results in order
-    results = await asyncio.gather(*tasks)
-
-    pickled_content = pickle.dumps(results)
-    return Response(content=pickled_content, media_type="application/octet-stream")
-
-
-### ------------------------------------------------------------
-### END NON-OAI ENDPOINTS
-### ------------------------------------------------------------
 
 
 def start_server(
