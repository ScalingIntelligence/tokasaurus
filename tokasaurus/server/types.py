--- conflicted
+++ resolved
@@ -89,16 +89,9 @@
     user: Optional[str] = None
     metadata: Optional[dict] = None
 
-<<<<<<< HEAD
-    # pack the logprobs into the fingerprint in a more space-efficient way
-    logprobs_in_fingerprint: bool = False
-
-    # extra fields to get sglang benchmarking script to work
-=======
-    # extra fields ---
+    # extra fields --- 
 
     # needed for sglang benchmarking script
->>>>>>> abb14aac
     ignore_eos: bool = False
 
     # extra chat template args, e.g. to pass enable_thinking for Qwen3 models: https://huggingface.co/Qwen/Qwen3-32B
