import asyncio
import time
from dataclasses import dataclass, field
from datetime import datetime
from typing import TYPE_CHECKING, Literal, Optional, Union

from openai.types.chat import ChatCompletionMessageParam
from openai.types.file_object import FileObject
from pydantic import BaseModel, Field

if TYPE_CHECKING:
    from tokasaurus.manager.types import SequenceOutput


def nowstamp():
    return int(datetime.now().timestamp())


class StreamOptions(BaseModel):
    include_usage: Optional[bool] = False


class Cartridge(BaseModel):
    """Model for specifying a cartridge to use in requests."""
    id: str = Field(description="The cartridge ID to use")
    source: Literal["wandb", "local", "huggingface"] = Field(default="wandb", description="The source to download from ('wandb', 'local', 'huggingface')")
    force_redownload: bool = Field(default=False, description="Whether to force redownload even if cartridge exists locally")


class CompletionsRequest(BaseModel):
    # Ordered by official OpenAI API documentation
    # https://platform.openai.com/docs/api-reference/completions/create
    model: str
    prompt: Union[list[int], list[list[int]], str, list[str]]
    best_of: Optional[int] = None
    echo: Optional[bool] = False
    frequency_penalty: Optional[float] = 0.0
    logit_bias: Optional[dict[str, float]] = None
    logprobs: Optional[int] = None
    max_tokens: Optional[int] = 16
    n: int = 1
    presence_penalty: Optional[float] = 0.0
    seed: Optional[int] = None
    stop: Optional[Union[str, list[str]]] = Field(default_factory=list)
    stream: Optional[bool] = False
    stream_options: Optional[StreamOptions] = None
    suffix: Optional[str] = None
    temperature: Optional[float] = 1.0
    top_p: Optional[float] = 1.0
    user: Optional[str] = None
    metadata: Optional[dict] = None

    # pack the logprobs into the fingerprint in a more space-efficient way
    logprobs_in_fingerprint: bool = False

    # extra fields to get sglang benchmarking script to work
    ignore_eos: bool = False

    class Config:
        extra = "forbid"


class CartridgeCompletionsRequest(BaseModel):
    # Similar to CompletionsRequest but with cartridge support
    # Based on official OpenAI API documentation with Tokasaurus extensions
    # https://platform.openai.com/docs/api-reference/completions/create
    model: str
    prompt: Union[list[int], list[list[int]], str, list[str]]
    best_of: Optional[int] = None
    echo: Optional[bool] = False
    frequency_penalty: Optional[float] = 0.0
    logit_bias: Optional[dict[str, float]] = None
    logprobs: Optional[int] = None
    max_tokens: Optional[int] = 16
    n: int = 1
    presence_penalty: Optional[float] = 0.0
    seed: Optional[int] = None
    stop: Optional[Union[str, list[str]]] = Field(default_factory=list)
    stream: Optional[bool] = False
    stream_options: Optional[StreamOptions] = None
    suffix: Optional[str] = None
    temperature: Optional[float] = 1.0
    top_p: Optional[float] = 1.0
    user: Optional[str] = None
    metadata: Optional[dict] = None

    # extra fields to get sglang benchmarking script to work
    ignore_eos: bool = False

    # Tokasaurus-specific fields
    cartridges: Optional[list[Cartridge]] = None

    class Config:
        extra = "forbid"


class JsonSchemaResponseFormat(BaseModel):
    name: str
    description: Optional[str] = None
    # use alias to workaround pydantic conflict
    schema_: Optional[dict[str, object]] = Field(alias="schema", default=None)
    strict: Optional[bool] = False


class ResponseFormat(BaseModel):
    type: Literal["text", "json_object", "json_schema"]
    json_schema: Optional[JsonSchemaResponseFormat] = None


class ChatCompletionRequest(BaseModel):
    # Ordered by official OpenAI API documentation
    # https://platform.openai.com/docs/api-reference/chat/create
    messages: list[ChatCompletionMessageParam]
    model: str
    frequency_penalty: Optional[float] = 0.0
    logit_bias: Optional[dict[str, float]] = None
    logprobs: Optional[bool] = False
    top_logprobs: Optional[int] = None
    max_tokens: Optional[int] = None
    max_completion_tokens: Optional[int] = None
    n: Optional[int] = 1
    presence_penalty: Optional[float] = 0.0
    response_format: Optional[ResponseFormat] = None
    seed: Optional[int] = None
    stop: Optional[Union[str, list[str]]] = Field(default_factory=list)
    stream: Optional[bool] = False
    stream_options: Optional[StreamOptions] = None
    temperature: Optional[float] = 0.7
    top_p: Optional[float] = 1.0
    user: Optional[str] = None
    metadata: Optional[dict] = None


    # extra fields ---

    # needed for sglang benchmarking script
    ignore_eos: bool = False

    # pack the logprobs into the fingerprint in a more space-efficient way
    logprobs_in_fingerprint: bool = False

    # extra chat template args, e.g. to pass enable_thinking for Qwen3 models: https://huggingface.co/Qwen/Qwen3-32B
    apply_chat_template_overrides: Optional[dict[str, object]] = None

    class Config:
        extra = "forbid"


class CartridgeChatCompletionRequest(BaseModel):
    # Similar to ChatCompletionRequest but with cartridge support
    # Based on official OpenAI API documentation with Tokasaurus extensions
    # https://platform.openai.com/docs/api-reference/chat/create
    messages: list[ChatCompletionMessageParam]
    model: str
    frequency_penalty: Optional[float] = 0.0
    logit_bias: Optional[dict[str, float]] = None
    logprobs: Optional[bool] = False
    top_logprobs: Optional[int] = None
    max_tokens: Optional[int] = None
    n: Optional[int] = 1
    presence_penalty: Optional[float] = 0.0
    response_format: Optional[ResponseFormat] = None
    seed: Optional[int] = None
    stop: Optional[Union[str, list[str]]] = Field(default_factory=list)
    stream: Optional[bool] = False
    stream_options: Optional[StreamOptions] = None
    temperature: Optional[float] = 0.7
    top_p: Optional[float] = 1.0
    user: Optional[str] = None
    metadata: Optional[dict] = None

    # extra fields to get sglang benchmarking script to work
    ignore_eos: bool = False

    # Tokasaurus-specific fields
    cartridges: Optional[list[Cartridge]] = None

    class Config:
        extra = "forbid"


class BatchCreationRequest(BaseModel):
    """Request model for creating a batch"""

    input_file_id: str = Field(
        description="The ID of an uploaded file that contains requests for the new batch"
    )
    endpoint: str = Field(
        description="The endpoint to be used for all requests in the batch"
    )
    completion_window: str = Field(
        description="The time frame within which the batch should be processed"
    )
    metadata: Optional[dict[str, str]] = Field(default=None)


@dataclass
class RequestOutput:
    id: str
<<<<<<< HEAD
    completion_ids: list[list[int]] = field(default_factory=list)
    logprobs: list[list[float]] = field(default_factory=list)
    finish_reason: list[str] = field(default_factory=list)
    num_cached_prompt_tokens: list[int] = field(default_factory=list)
    error_message: Optional[str] = None

    def validate_lengths(self):
        assert (
            len(self.completion_ids)
            == len(self.logprobs)
            == len(self.finish_reason)
            == len(self.num_cached_prompt_tokens)
        )
=======
    sequence_outputs: list["SequenceOutput"] = field(default_factory=list)
>>>>>>> 03aac7d0


@dataclass
class SamplingParams:
    temperature: float
    top_p: float


@dataclass
class TokasaurusRequest:
    id: str
    input_ids: list[int]
    max_num_tokens: int
    sampling_params: SamplingParams
    stop: list[str]
    n: int
    ignore_eos: bool
<<<<<<< HEAD
    cartridges: Optional[list[Cartridge]] = None
=======
    topk_logprobs: int | None = None  # Number of top tokens to return log probs for
>>>>>>> 03aac7d0
    created_timestamp: float = field(default_factory=time.time)


@dataclass
class SubmittedRequest:
    request: TokasaurusRequest
    engine_index: int

    event: asyncio.Event = field(default_factory=asyncio.Event)
    request_output: RequestOutput | None = None


class BatchFileLine(BaseModel):
    custom_id: str
    method: Literal["POST"]
    url: Literal["/v1/completions", "/v1/chat/completions", "/v1/cartridge/completions", "/v1/cartridge/chat/completions"]
    body: dict


@dataclass
class FileEntry:
    content: bytes
    details: FileObject


@dataclass
class SubmittedBatchItem:
    line: BatchFileLine
    user_req: CompletionsRequest | ChatCompletionRequest | CartridgeCompletionsRequest | CartridgeChatCompletionRequest
    submitted_req: SubmittedRequest


@dataclass
class SubmittedBatch:
    id: str
    creation_request: BatchCreationRequest
    items: list[SubmittedBatchItem]
    task: asyncio.Task
    created_at: int = field(default_factory=nowstamp)
    output_file: FileEntry | None = None


@dataclass
class RequestError:
    error: str


@dataclass
class CancelledRequest:
    req_id: str


CommandsFromServer = TokasaurusRequest | CancelledRequest<|MERGE_RESOLUTION|>--- conflicted
+++ resolved
@@ -60,39 +60,9 @@
         extra = "forbid"
 
 
-class CartridgeCompletionsRequest(BaseModel):
-    # Similar to CompletionsRequest but with cartridge support
-    # Based on official OpenAI API documentation with Tokasaurus extensions
-    # https://platform.openai.com/docs/api-reference/completions/create
-    model: str
-    prompt: Union[list[int], list[list[int]], str, list[str]]
-    best_of: Optional[int] = None
-    echo: Optional[bool] = False
-    frequency_penalty: Optional[float] = 0.0
-    logit_bias: Optional[dict[str, float]] = None
-    logprobs: Optional[int] = None
-    max_tokens: Optional[int] = 16
-    n: int = 1
-    presence_penalty: Optional[float] = 0.0
-    seed: Optional[int] = None
-    stop: Optional[Union[str, list[str]]] = Field(default_factory=list)
-    stream: Optional[bool] = False
-    stream_options: Optional[StreamOptions] = None
-    suffix: Optional[str] = None
-    temperature: Optional[float] = 1.0
-    top_p: Optional[float] = 1.0
-    user: Optional[str] = None
-    metadata: Optional[dict] = None
-
-    # extra fields to get sglang benchmarking script to work
-    ignore_eos: bool = False
-
+class CartridgeCompletionsRequest(CompletionsRequest):
     # Tokasaurus-specific fields
     cartridges: Optional[list[Cartridge]] = None
-
-    class Config:
-        extra = "forbid"
-
 
 class JsonSchemaResponseFormat(BaseModel):
     name: str
@@ -146,37 +116,11 @@
         extra = "forbid"
 
 
-class CartridgeChatCompletionRequest(BaseModel):
-    # Similar to ChatCompletionRequest but with cartridge support
-    # Based on official OpenAI API documentation with Tokasaurus extensions
-    # https://platform.openai.com/docs/api-reference/chat/create
-    messages: list[ChatCompletionMessageParam]
-    model: str
-    frequency_penalty: Optional[float] = 0.0
-    logit_bias: Optional[dict[str, float]] = None
-    logprobs: Optional[bool] = False
-    top_logprobs: Optional[int] = None
-    max_tokens: Optional[int] = None
-    n: Optional[int] = 1
-    presence_penalty: Optional[float] = 0.0
-    response_format: Optional[ResponseFormat] = None
-    seed: Optional[int] = None
-    stop: Optional[Union[str, list[str]]] = Field(default_factory=list)
-    stream: Optional[bool] = False
-    stream_options: Optional[StreamOptions] = None
-    temperature: Optional[float] = 0.7
-    top_p: Optional[float] = 1.0
-    user: Optional[str] = None
-    metadata: Optional[dict] = None
-
-    # extra fields to get sglang benchmarking script to work
-    ignore_eos: bool = False
+class CartridgeChatCompletionRequest(ChatCompletionRequest):
 
     # Tokasaurus-specific fields
     cartridges: Optional[list[Cartridge]] = None
 
-    class Config:
-        extra = "forbid"
 
 
 class BatchCreationRequest(BaseModel):
@@ -197,23 +141,8 @@
 @dataclass
 class RequestOutput:
     id: str
-<<<<<<< HEAD
-    completion_ids: list[list[int]] = field(default_factory=list)
-    logprobs: list[list[float]] = field(default_factory=list)
-    finish_reason: list[str] = field(default_factory=list)
-    num_cached_prompt_tokens: list[int] = field(default_factory=list)
+    sequence_outputs: list["SequenceOutput"] = field(default_factory=list)
     error_message: Optional[str] = None
-
-    def validate_lengths(self):
-        assert (
-            len(self.completion_ids)
-            == len(self.logprobs)
-            == len(self.finish_reason)
-            == len(self.num_cached_prompt_tokens)
-        )
-=======
-    sequence_outputs: list["SequenceOutput"] = field(default_factory=list)
->>>>>>> 03aac7d0
 
 
 @dataclass
@@ -231,11 +160,8 @@
     stop: list[str]
     n: int
     ignore_eos: bool
-<<<<<<< HEAD
     cartridges: Optional[list[Cartridge]] = None
-=======
     topk_logprobs: int | None = None  # Number of top tokens to return log probs for
->>>>>>> 03aac7d0
     created_timestamp: float = field(default_factory=time.time)
 
 
