import asyncio
import time
from dataclasses import dataclass, field
from datetime import datetime
from typing import TYPE_CHECKING, Literal, Optional, Union

from openai.types.chat import ChatCompletionMessageParam
from openai.types.file_object import FileObject
from pydantic import BaseModel, Field

if TYPE_CHECKING:
    from tokasaurus.manager.types import SequenceOutput


def nowstamp():
    return int(datetime.now().timestamp())


class StreamOptions(BaseModel):
    include_usage: Optional[bool] = False


class Cartridge(BaseModel):
    """Model for specifying a cartridge to use in requests."""
    id: str = Field(description="The cartridge ID to use")
    source: Literal["wandb", "local", "huggingface"] = Field(default="wandb", description="The source to download from ('wandb', 'local', 'huggingface')")
    force_redownload: bool = Field(default=False, description="Whether to force redownload even if cartridge exists locally")


class CompletionsRequest(BaseModel):
    # Ordered by official OpenAI API documentation
    # https://platform.openai.com/docs/api-reference/completions/create
    model: str
    prompt: Union[list[int], list[list[int]], str, list[str]]
    best_of: Optional[int] = None
    echo: Optional[bool] = False
    frequency_penalty: Optional[float] = 0.0
    logit_bias: Optional[dict[str, float]] = None
    logprobs: Optional[int] = None
    max_tokens: Optional[int] = 16
    n: int = 1
    presence_penalty: Optional[float] = 0.0
    seed: Optional[int] = None
    stop: Optional[Union[str, list[str]]] = Field(default_factory=list)
    stream: Optional[bool] = False
    stream_options: Optional[StreamOptions] = None
    suffix: Optional[str] = None
    temperature: Optional[float] = 1.0
    top_p: Optional[float] = 1.0
    user: Optional[str] = None
    metadata: Optional[dict] = None

    # pack the logprobs into the fingerprint in a more space-efficient way
    logprobs_in_fingerprint: bool = False

    # extra fields to get sglang benchmarking script to work
    ignore_eos: bool = False

    class Config:
        extra = "forbid"


class CartridgeCompletionsRequest(CompletionsRequest):
    # Tokasaurus-specific fields
    cartridges: Optional[list[Cartridge]] = None

class JsonSchemaResponseFormat(BaseModel):
    name: str
    description: Optional[str] = None
    # use alias to workaround pydantic conflict
    schema_: Optional[dict[str, object]] = Field(alias="schema", default=None)
    strict: Optional[bool] = False


class ResponseFormat(BaseModel):
    type: Literal["text", "json_object", "json_schema"]
    json_schema: Optional[JsonSchemaResponseFormat] = None


class ChatCompletionRequest(BaseModel):
    # Ordered by official OpenAI API documentation
    # https://platform.openai.com/docs/api-reference/chat/create
    messages: list[ChatCompletionMessageParam]
    model: str
    frequency_penalty: Optional[float] = 0.0
    logit_bias: Optional[dict[str, float]] = None
    logprobs: Optional[bool] = False
    top_logprobs: Optional[int] = None
    max_tokens: Optional[int] = None
    max_completion_tokens: Optional[int] = None
    n: Optional[int] = 1
    presence_penalty: Optional[float] = 0.0
    response_format: Optional[ResponseFormat] = None
    seed: Optional[int] = None
    stop: Optional[Union[str, list[str]]] = Field(default_factory=list)
    stream: Optional[bool] = False
    stream_options: Optional[StreamOptions] = None
    temperature: Optional[float] = 0.7
    top_p: Optional[float] = 1.0
    user: Optional[str] = None
    metadata: Optional[dict] = None

    # extra fields ---

    # needed for sglang benchmarking script
    ignore_eos: bool = False

    # pack the logprobs into the fingerprint in a more space-efficient way
    logprobs_in_fingerprint: bool = False

    # extra chat template args, e.g. to pass enable_thinking for Qwen3 models: https://huggingface.co/Qwen/Qwen3-32B
    apply_chat_template_overrides: Optional[dict[str, object]] = None

    class Config:
        extra = "forbid"


class CartridgeChatCompletionRequest(ChatCompletionRequest):

    # Tokasaurus-specific fields
    cartridges: Optional[list[Cartridge]] = None



class BatchCreationRequest(BaseModel):
    """Request model for creating a batch"""

    input_file_id: str = Field(
        description="The ID of an uploaded file that contains requests for the new batch"
    )
    endpoint: str = Field(
        description="The endpoint to be used for all requests in the batch"
    )
    completion_window: str = Field(
        description="The time frame within which the batch should be processed"
    )
    metadata: Optional[dict[str, str]] = Field(default=None)


<<<<<<< HEAD
class BatchCompletionsRequest(BaseModel):
=======
class SynchronousBatchCompletionsRequest(BaseModel):
>>>>>>> 72689052
    """Request model for synchronous batch completions"""

    requests: list[ChatCompletionRequest] = Field(
        description="List of chat completion requests to process"
    )

<<<<<<< HEAD
class BatchCartridgeChatCompletionsRequest(BaseModel):
    """Request model for synchronous batch completions"""

    requests: list[CartridgeChatCompletionRequest] = Field(
        description="List of chat completion requests to process"
    )



=======
>>>>>>> 72689052

@dataclass
class RequestOutput:
    id: str
    sequence_outputs: list["SequenceOutput"] = field(default_factory=list)
    error_message: Optional[str] = None


@dataclass
class SamplingParams:
    temperature: float
    top_p: float


@dataclass
class TokasaurusRequest:
    id: str
    input_ids: list[int]
    max_num_tokens: int
    sampling_params: SamplingParams
    stop: list[str]
    n: int
    ignore_eos: bool
    cartridges: Optional[list[Cartridge]] = None
    topk_logprobs: int | None = None  # Number of top tokens to return log probs for
    created_timestamp: float = field(default_factory=time.time)


@dataclass
class SubmittedRequest:
    request: TokasaurusRequest
    engine_index: int

    event: asyncio.Event = field(default_factory=asyncio.Event)
    request_output: RequestOutput | None = None


class BatchFileLine(BaseModel):
    custom_id: str
    method: Literal["POST"]
    url: Literal["/v1/completions", "/v1/chat/completions", "/v1/cartridge/completions", "/v1/cartridge/chat/completions"]
    body: dict


@dataclass
class FileEntry:
    content: bytes
    details: FileObject


@dataclass
class SubmittedBatchItem:
    line: BatchFileLine
    user_req: CompletionsRequest | ChatCompletionRequest | CartridgeCompletionsRequest | CartridgeChatCompletionRequest
    submitted_req: SubmittedRequest


@dataclass
class SubmittedBatch:
    id: str
    creation_request: BatchCreationRequest
    items: list[SubmittedBatchItem]
    task: asyncio.Task
    created_at: int = field(default_factory=nowstamp)
    output_file: FileEntry | None = None


@dataclass
class RequestError:
    error: str


@dataclass
class CancelledRequest:
    req_id: str


CommandsFromServer = TokasaurusRequest | CancelledRequest<|MERGE_RESOLUTION|>--- conflicted
+++ resolved
@@ -137,18 +137,18 @@
     metadata: Optional[dict[str, str]] = Field(default=None)
 
 
-<<<<<<< HEAD
 class BatchCompletionsRequest(BaseModel):
-=======
-class SynchronousBatchCompletionsRequest(BaseModel):
->>>>>>> 72689052
-    """Request model for synchronous batch completions"""
-
     requests: list[ChatCompletionRequest] = Field(
         description="List of chat completion requests to process"
     )
 
-<<<<<<< HEAD
+class SynchronousBatchCompletionsRequest(BaseModel):
+    """Request model for synchronous batch completions"""
+
+    requests: list[ChatCompletionRequest] = Field(
+        description="List of chat completion requests to process"
+    )
+
 class BatchCartridgeChatCompletionsRequest(BaseModel):
     """Request model for synchronous batch completions"""
 
@@ -156,10 +156,6 @@
         description="List of chat completion requests to process"
     )
 
-
-
-=======
->>>>>>> 72689052
 
 @dataclass
 class RequestOutput:
